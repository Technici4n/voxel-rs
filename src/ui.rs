use crate::{window::WindowData, world::World};
use anyhow::Result;
use gfx_glyph::Scale;
use glutin::dpi::LogicalPosition;
use quint::{Style, WidgetTree, Size, wt};
use self::{
    widgets::{Rectangle, Text, WithStyle},
};
<<<<<<< HEAD
use crate::world::camera::Camera;
=======
use crate::ui::widgets::Button;
>>>>>>> 4bf200fb

pub mod renderer;
pub mod widgets;

#[derive(Debug, Clone, Copy)]
pub(self) enum Message {
    ShowMenu,
    ExitMenu,
    ExitGame,
}

pub struct Ui {
    pub(self) ui: quint::Ui<renderer::PrimitiveBuffer, Message>,
    messages: Vec<Message>,
    show_menu: bool,
    should_exit: bool,
}

impl Ui {
    pub fn new() -> Self {
        Self {
            ui: quint::Ui::new(),
            messages: Vec::new(),
            show_menu: false,
            should_exit: false,
        }
    }

    pub fn cursor_moved(&mut self, p: LogicalPosition) {
        self.ui.set_cursor_position(quint::Position {
            x: p.x as f32,
            y: p.y as f32,
        });
    }

    pub fn should_update_camera(&self) -> bool {
        !self.show_menu
    }

    /// Rebuild the Ui if it changed
<<<<<<< HEAD
    pub fn rebuild(&mut self, camera: &Camera, fps: usize, data: &WindowData) -> Result<()> {
        let text = {
            let text = format!(
                "\
=======
    pub fn rebuild(&mut self, world: &World, fps: usize, data: &WindowData) -> Result<()> {
        self.update();

        let mut layers = Vec::new();

        // Always draw debug info
        {
            layers.push(self.draw_debug_info(world, fps));
        }

        // Draw menu
        if self.show_menu {
            layers.push(self.draw_menu());
        }

        let (win_w, win_h) = (data.logical_window_size.width, data.logical_window_size.height);
        self.ui.rebuild(layers, Size { width: win_w as f32, height: win_h as f32 });

        Ok(())
    }

    fn draw_debug_info(&self, world: &World, fps: usize) -> WidgetTree<renderer::PrimitiveBuffer, Message> {
        let text = format!(
            "\
>>>>>>> 4bf200fb
Welcome to voxel-rs

FPS = {}

yaw = {:4.0}
pitch = {:4.0}

x = {:.2}
y = {:.2}
z = {:.2}
",
            fps, world.camera.yaw, world.camera.pitch, world.camera.position.x, world.camera.position.y, world.camera.position.z
        );

        wt! {
            WithStyle { style: Style::default().percent_size(1.0, 1.0) },
            wt! {
                Text { text: text, font_size: Scale::uniform(20.0) },
            },
        }
    }

    fn draw_menu(&self) -> WidgetTree<renderer::PrimitiveBuffer, Message> {
        let menu_button = |text: &'static str, message| wt! {
            Button {
                text: text.to_owned(),
                font_size: Scale::uniform(40.0),
                message,
                style: Style::default().absolute_size(400.0, 100.0),
            },
        };


        let buttons_container = WidgetTree::new(
            Box::new(WithStyle {
                style: Style::default().percent_size(1.0, 1.0).center_cross().center_main().vertical(),
            }),
            vec![
                menu_button("Resume", Message::ExitMenu),
                menu_button("Exit", Message::ExitGame),
            ],
        );
        buttons_container
    }

    pub fn handle_mouse_state_changes(&mut self, changes: Vec<(glutin::MouseButton, glutin::ElementState)>) {
        let changes = changes.into_iter().map(|(button, state)|
            quint::Event::MouseInput { button: quint_mouse_button(button), state: quint_element_state(state) }
        ).collect();
        self.messages.extend(self.ui.update(changes));
    }

    pub fn handle_key_state_changes(&mut self, changes: Vec<(u32, glutin::ElementState)>) {
        for (key, state) in changes.into_iter() {
            // Escape key
            if key == 1 {
                if let glutin::ElementState::Pressed = state {
                    self.show_menu = !self.show_menu;
                }
            }
        }
    }

    fn update(&mut self) {
        for message in self.messages.drain(..) {
            match message {
                Message::ShowMenu => self.show_menu = true,
                Message::ExitMenu => self.show_menu = false,
                Message::ExitGame => self.should_exit = true,
            }
        }
    }

    pub fn should_capture_mouse(&self) -> bool {
        !self.show_menu
    }

    pub fn should_exit(&self) -> bool {
        self.should_exit
    }
}

fn quint_mouse_button(button: glutin::MouseButton) -> quint::MouseButton {
    use glutin::MouseButton::*;
    match button {
        Left => quint::MouseButton::Left,
        Right => quint::MouseButton::Right,
        Middle => quint::MouseButton::Middle,
        Other(x) => quint::MouseButton::Other(x),
    }
}

fn quint_element_state(state: glutin::ElementState) -> quint::ButtonState {
    match state {
        glutin::ElementState::Pressed => quint::ButtonState::Pressed,
        glutin::ElementState::Released => quint::ButtonState::Released,
    }
}<|MERGE_RESOLUTION|>--- conflicted
+++ resolved
@@ -6,11 +6,8 @@
 use self::{
     widgets::{Rectangle, Text, WithStyle},
 };
-<<<<<<< HEAD
 use crate::world::camera::Camera;
-=======
 use crate::ui::widgets::Button;
->>>>>>> 4bf200fb
 
 pub mod renderer;
 pub mod widgets;
@@ -51,20 +48,14 @@
     }
 
     /// Rebuild the Ui if it changed
-<<<<<<< HEAD
     pub fn rebuild(&mut self, camera: &Camera, fps: usize, data: &WindowData) -> Result<()> {
-        let text = {
-            let text = format!(
-                "\
-=======
-    pub fn rebuild(&mut self, world: &World, fps: usize, data: &WindowData) -> Result<()> {
         self.update();
 
         let mut layers = Vec::new();
 
         // Always draw debug info
         {
-            layers.push(self.draw_debug_info(world, fps));
+            layers.push(self.draw_debug_info(camera, fps));
         }
 
         // Draw menu
@@ -78,10 +69,9 @@
         Ok(())
     }
 
-    fn draw_debug_info(&self, world: &World, fps: usize) -> WidgetTree<renderer::PrimitiveBuffer, Message> {
+    fn draw_debug_info(&self, camera: &Camera, fps: usize) -> WidgetTree<renderer::PrimitiveBuffer, Message> {
         let text = format!(
             "\
->>>>>>> 4bf200fb
 Welcome to voxel-rs
 
 FPS = {}
@@ -93,7 +83,7 @@
 y = {:.2}
 z = {:.2}
 ",
-            fps, world.camera.yaw, world.camera.pitch, world.camera.position.x, world.camera.position.y, world.camera.position.z
+            fps, camera.yaw, camera.pitch,camera.position.x, camera.position.y, camera.position.z
         );
 
         wt! {
